//! Shadowsocks Server Context

use std::{
    io,
    net::SocketAddr,
    sync::{
        atomic::{AtomicBool, Ordering},
        Arc,
    },
};

#[cfg(feature = "local-dns-relay")]
use std::{net::IpAddr, time::Duration};

use bloomfilter::Bloom;
use log::warn;
#[cfg(feature = "local-dns-relay")]
use lru_time_cache::LruCache;
use spin::Mutex;
use tokio::runtime::Handle;
#[cfg(feature = "trust-dns")]
use trust_dns_resolver::TokioAsyncResolver;

#[cfg(feature = "trust-dns")]
use crate::relay::dns_resolver::create_resolver;
#[cfg(feature = "local-flow-stat")]
use crate::relay::flow::ServerFlowStatistic;
#[cfg(feature = "local-dns-relay")]
use crate::relay::dnsrelay::upstream::LocalUpstream;
#[cfg(not(feature = "local-dns-relay"))]
use crate::relay::dns_resolver::resolve;
use crate::{
    acl::AccessControl,
    config::{Config, ConfigType, ServerConfig},
<<<<<<< HEAD
    relay::socks5::Address,
=======
    crypto::CipherType,
    relay::{dns_resolver::resolve, socks5::Address},
>>>>>>> 131de5fd
};

// Entries for server's bloom filter
//
// Borrowed from shadowsocks-libev's default value
const BF_NUM_ENTRIES_FOR_SERVER: usize = 1_000_000;

// Entries for client's bloom filter
//
// Borrowed from shadowsocks-libev's default value
const BF_NUM_ENTRIES_FOR_CLIENT: usize = 10_000;

// Error rate for server's bloom filter
//
// Borrowed from shadowsocks-libev's default value
const BF_ERROR_RATE_FOR_SERVER: f64 = 1e-6;

// Error rate for client's bloom filter
//
// Borrowed from shadowsocks-libev's default value
const BF_ERROR_RATE_FOR_CLIENT: f64 = 1e-15;

// A bloom filter borrowed from shadowsocks-libev's `ppbloom`
//
// It contains 2 bloom filters and each one holds 1/2 entries.
// Use them as a ring buffer.
struct PingPongBloom {
    blooms: [Bloom<[u8]>; 2],
    bloom_count: [usize; 2],
    item_count: usize,
    current: usize,
}

impl PingPongBloom {
    fn new(ty: ConfigType) -> PingPongBloom {
        let (mut item_count, fp_p) = if ty.is_local() {
            (BF_NUM_ENTRIES_FOR_CLIENT, BF_ERROR_RATE_FOR_CLIENT)
        } else {
            (BF_NUM_ENTRIES_FOR_SERVER, BF_ERROR_RATE_FOR_SERVER)
        };

        item_count /= 2;

        PingPongBloom {
            blooms: [
                Bloom::new_for_fp_rate(item_count, fp_p),
                Bloom::new_for_fp_rate(item_count, fp_p),
            ],
            bloom_count: [0, 0],
            item_count,
            current: 0,
        }
    }

    // Check if data in `buf` exist.
    //
    // Set into the current bloom filter if not exist.
    //
    // Return `true` if data exist in bloom filter.
    fn check_and_set(&mut self, buf: &[u8]) -> bool {
        for bloom in &self.blooms {
            if bloom.check(buf) {
                return true;
            }
        }

        if self.bloom_count[self.current] >= self.item_count {
            // Current bloom filter is full,
            // Create a new one and use that one as current.

            self.current = (self.current + 1) % 2;

            self.bloom_count[self.current] = 0;
            self.blooms[self.current].clear();
        }

        // Cannot be optimized by `check_and_set`
        // Because we have to check every filters in `blooms` before `set`
        self.blooms[self.current].set(buf);
        self.bloom_count[self.current] += 1;

        false
    }
}

/// Server's global running status
///
/// Shared between UDP and TCP servers
pub struct ServerState {
    #[cfg(feature = "trust-dns")]
    dns_resolver: Option<TokioAsyncResolver>,
}

#[cfg(feature = "trust-dns")]
impl ServerState {
    /// Create a global shared server state
    pub async fn new_shared(config: &Config, rt: Handle) -> SharedServerState {
        let state = ServerState {
            dns_resolver: match create_resolver(config.get_dns_config(), config.timeout, config.ipv6_first, rt).await {
                Ok(resolver) => Some(resolver),
                Err(..) => None,
            },
        };

        Arc::new(state)
    }

    /// Get the global shared resolver
    pub fn dns_resolver(&self) -> Option<&TokioAsyncResolver> {
        self.dns_resolver.as_ref()
    }
}

#[cfg(not(feature = "trust-dns"))]
impl ServerState {
    /// Create a global shared server state
    pub async fn new_shared(_config: &Config, _rt: Handle) -> SharedServerState {
        Arc::new(ServerState {})
    }
}

/// `ServerState` wrapped in `Arc`
pub type SharedServerState = Arc<ServerState>;

/// Shared basic configuration for the whole server
pub struct Context {
    config: Config,

    // Shared variables for all servers
    server_state: SharedServerState,

    // Server's running indicator
    // For killing all background jobs
    server_running: AtomicBool,

    // Check for duplicated IV/Nonce, for prevent replay attack
    // https://github.com/shadowsocks/shadowsocks-org/issues/44
    nonce_ppbloom: Mutex<PingPongBloom>,

    // For Android's flow stat report
    #[cfg(feature = "local-flow-stat")]
    local_flow_statistic: ServerFlowStatistic,

    // For DNS relay's ACL domain name reverse lookup -- whether the IP shall be forwarded
    #[cfg(feature = "local-dns-relay")]
    reverse_lookup_cache: Mutex<LruCache<IpAddr, bool>>,

    // For local DNS upstream
    #[cfg(feature = "local-dns-relay")]
    local_dns: LocalUpstream,
}

/// Unique context thw whole server
pub type SharedContext = Arc<Context>;

impl Context {
    /// Create a non-shared Context
    fn new(config: Config, server_state: SharedServerState) -> Context {
        for server in &config.server {
            let t = server.method();

            // Warning for deprecated ciphers
            // The following stream ciphers have inherent weaknesses (see discussion at https://github.com/shadowsocks/shadowsocks-org/issues/36).
            // DO NOT USE. Implementors are advised to remove them as soon as possible.
            let deprecated = match t {
                #[cfg(feature = "sodium")]
                CipherType::ChaCha20 | CipherType::Salsa20 => true,
                #[cfg(feature = "rc4")]
                CipherType::Rc4Md5 => true,
                _ => false,
            };
            if deprecated {
                warn!(
                    "stream cipher {} (for server {}) have inherent weaknesses \
                       (see discussion at https://github.com/shadowsocks/shadowsocks-org/issues/36). \
                       DO NOT USE. It will be removed in the future.",
                    t,
                    server.addr(),
                );
            }
        }

        let nonce_ppbloom = Mutex::new(PingPongBloom::new(config.config_type));
        #[cfg(feature = "local-dns-relay")]
        let reverse_lookup_cache = Mutex::new(LruCache::<IpAddr, bool>::with_expiry_duration(Duration::from_secs(
            3 * 24 * 60 * 60,
        )));
        #[cfg(feature = "local-dns-relay")]
        let local_dns = LocalUpstream::new(&config);

        Context {
            config,
            server_state,
            server_running: AtomicBool::new(true),
            nonce_ppbloom,
            #[cfg(feature = "local-flow-stat")]
            local_flow_statistic: ServerFlowStatistic::new(),
            #[cfg(feature = "local-dns-relay")]
            reverse_lookup_cache,
            #[cfg(feature = "local-dns-relay")]
            local_dns,
        }
    }

    /// Create a shared Context, wrapped in `Arc`
    pub fn new_shared(config: Config, server_state: SharedServerState) -> SharedContext {
        SharedContext::new(Context::new(config, server_state))
    }

    /// Config for TCP server
    pub fn config(&self) -> &Config {
        &self.config
    }

    /// Clone the internal ServerState
    pub fn clone_server_state(&self) -> SharedServerState {
        self.server_state.clone()
    }

    /// Mutable Config for TCP server
    ///
    /// NOTE: Only for launching plugins
    pub fn config_mut(&mut self) -> &mut Config {
        &mut self.config
    }

    /// Get ServerConfig by index
    pub fn server_config(&self, idx: usize) -> &ServerConfig {
        &self.config.server[idx]
    }

    /// Get mutable ServerConfig by index
    pub fn server_config_mut(&mut self, idx: usize) -> &mut ServerConfig {
        &mut self.config.server[idx]
    }

    #[cfg(feature = "trust-dns")]
    /// Get the global shared resolver
    pub fn dns_resolver(&self) -> Option<&TokioAsyncResolver> {
        self.server_state.dns_resolver()
    }

    /// Perform a DNS resolution
    pub async fn dns_resolve(&self, host: &str, port: u16) -> io::Result<Vec<SocketAddr>> {
        #[cfg(feature = "local-dns-relay")]
        return self.local_dns().lookup_ip(host, port).await;
        #[cfg(not(feature = "local-dns-relay"))]
        resolve(self, host, port).await
    }

    /// Check if the server is still in running state
    pub fn server_running(&self) -> bool {
        self.server_running.load(Ordering::Acquire)
    }

    /// Stops the server, kills all detached running tasks
    pub fn set_server_stopped(&self) {
        self.server_running.store(false, Ordering::Release)
    }

    /// Check if nonce exist or not
    ///
    /// If not, set into the current bloom filter
    pub fn check_nonce_and_set(&self, nonce: &[u8]) -> bool {
        // Plain cipher doesn't have a nonce
        // Always treated as non-duplicated
        if nonce.is_empty() {
            return false;
        }

        let mut ppbloom = self.nonce_ppbloom.lock();
        ppbloom.check_and_set(nonce)
    }

    /// Check client ACL (for server)
    pub fn check_client_blocked(&self, addr: &SocketAddr) -> bool {
        match self.acl() {
            None => false,
            Some(ref a) => a.check_client_blocked(addr),
        }
    }

    /// Check outbound address ACL (for server)
    pub fn check_outbound_blocked(&self, addr: &Address) -> bool {
        match self.acl() {
            None => false,
            Some(ref a) => a.check_outbound_blocked(addr),
        }
    }

    /// Check resolved outbound address ACL (for server)
    pub fn check_resolved_outbound_blocked(&self, addr: &SocketAddr) -> bool {
        match self.acl() {
            None => false,
            Some(ref a) => a.check_resolved_outbound_blocked(addr),
        }
    }

    /// Add a record to the reverse lookup cache
    #[cfg(feature = "local-dns-relay")]
    pub fn add_to_reverse_lookup_cache(&self, addr: &IpAddr, forward: bool) {
        let is_exception = forward != match self.acl() {
            // Proxy everything by default
            None => true,
            Some(ref a) => a.check_ip_in_proxy_list(addr)
        };
        let mut reverse_lookup_cache = self.reverse_lookup_cache.lock();
        match reverse_lookup_cache.get_mut(addr) {
            Some(value) => {
                if is_exception {
                    *value = forward;
                } else {
                    // we do not need to remember the entry if it is already matched correctly
                    reverse_lookup_cache.remove(addr);
                }
            }
            None => {
                if is_exception {
                    reverse_lookup_cache.insert(addr.clone(), forward);
                }
            }
        }
    }

    pub fn acl(&self) -> &Option<AccessControl> {
        &self.config.acl
    }

    pub fn local_dns(&self) -> &LocalUpstream {
        &self.local_dns
    }

    /// Check target address ACL (for client)
    pub async fn check_target_bypassed(&self, target: &Address) -> bool {
        match self.acl() {
            // Proxy everything by default
            None => false,
            Some(ref a) => {
                #[cfg(feature = "local-dns-relay")]
                {
                    if let Address::SocketAddress(ref saddr) = target {
                        // do the reverse lookup in our local cache
                        let mut reverse_lookup_cache = self.reverse_lookup_cache.lock();
                        // if a qname is found
                        if let Some(forward) = reverse_lookup_cache.get(&saddr.ip()) {
                            return !*forward;
                        }
                    }
                }
                a.check_target_bypassed(self, target).await
            }
        }
    }

    /// Get client flow statistics
    #[cfg(feature = "local-flow-stat")]
    pub fn local_flow_statistic(&self) -> &ServerFlowStatistic {
        &self.local_flow_statistic
    }
}<|MERGE_RESOLUTION|>--- conflicted
+++ resolved
@@ -32,12 +32,8 @@
 use crate::{
     acl::AccessControl,
     config::{Config, ConfigType, ServerConfig},
-<<<<<<< HEAD
+    crypto::CipherType,
     relay::socks5::Address,
-=======
-    crypto::CipherType,
-    relay::{dns_resolver::resolve, socks5::Address},
->>>>>>> 131de5fd
 };
 
 // Entries for server's bloom filter
